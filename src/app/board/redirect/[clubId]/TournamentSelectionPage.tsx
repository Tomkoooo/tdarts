--- conflicted
+++ resolved
@@ -61,11 +61,10 @@
         setError(data.error || 'Hibás jelszó.');
       }
     } catch (err) {
-<<<<<<< HEAD
+
       console.log(err);
-=======
-      console.error(err);
->>>>>>> 1150aa59
+    
+
       setError('Hiba történt a kapcsolódás során.');
     } finally {
       setLoading(false);
